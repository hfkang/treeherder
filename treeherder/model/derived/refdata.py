--- conflicted
+++ resolved
@@ -475,24 +475,6 @@
             executemany=True,
             debug_show=self.DEBUG)
 
-<<<<<<< HEAD
-        return self.get_build_platform_id(
-            os_name,
-            platform,
-            architecture)
-
-    def get_job_group_id(self, name):
-
-        id_iter = self.dhub.execute(
-            proc='reference.selects.get_job_group_id',
-            placeholders=[name],
-            debug_show=self.DEBUG,
-            return_type='iter')
-
-        return id_iter.get_column_data('id')
-
-    def get_or_create_job_group(self, name, symbol):
-=======
         name_lookup = self.dhub.execute(
             proc=select_proc,
             placeholders=self.machine_unique_names,
@@ -500,7 +482,6 @@
             key_column='name',
             return_type='dict',
             debug_show=self.DEBUG)
->>>>>>> 9063a8e6
 
         """
         There is a bug in the python mysqldb module that is triggered by the
@@ -523,19 +504,9 @@
             be bad...
         """
         self.dhub.execute(
-<<<<<<< HEAD
-            proc='reference.inserts.create_job_group',
-            placeholders=[
-                name,
-                symbol,
-                name,
-                symbol
-            ],
-=======
             proc=update_proc,
             placeholders=self.machine_timestamp_update_placeholders,
             executemany=True,
->>>>>>> 9063a8e6
             debug_show=self.DEBUG)
 
         return name_lookup
@@ -559,20 +530,6 @@
                     option_id_lookup[o]['id']
                     ])
 
-<<<<<<< HEAD
-    def get_or_create_job_type(self, name, symbol, job_group_id):
-
-        self.dhub.execute(
-            proc='reference.inserts.create_job_type',
-            placeholders=[
-                name,
-                job_group_id,
-                symbol,
-                name,
-                job_group_id,
-                symbol
-            ],
-=======
         if not self.oc_placeholders:
             return {}
 
@@ -580,7 +537,6 @@
             proc='reference.inserts.create_option_collection',
             placeholders=self.oc_placeholders,
             executemany=True,
->>>>>>> 9063a8e6
             debug_show=self.DEBUG)
 
         return self.oc_hash_lookup
