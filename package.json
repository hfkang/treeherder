--- conflicted
+++ resolved
@@ -10,20 +10,13 @@
     "karma-ng-scenario": ">=0.1.0",
     "karma-firefox-launcher": ">=0.1.3",
     "grunt": "~0.4.4",
-<<<<<<< HEAD
     "grunt-usemin": "~2.1.1",
     "grunt-contrib-copy": "~0.5.0",
     "grunt-contrib-concat": "~0.4.0",
     "grunt-contrib-cssmin": "^0.9.0",
     "grunt-contrib-uglify": "^0.4.0",
-    "grunt-contrib-clean": "^0.5.0"
-=======
-    "grunt-contrib-uglify": "^0.4.0",
-    "grunt-usemin": "^2.1.1",
-    "grunt-contrib-concat": "^0.4.0",
-    "grunt-contrib-cssmin": "^0.9.0",
+    "grunt-contrib-clean": "^0.5.0",
     "grunt-filerev": "^0.2.1"
->>>>>>> 43a55fc9
   },
   "scripts": {
     "test": "./node_modules/.bin/karma start webapp/config/karma.conf.js --single-run --browsers Firefox"
