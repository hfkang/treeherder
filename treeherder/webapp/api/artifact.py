--- conflicted
+++ resolved
@@ -45,32 +45,29 @@
         job_id_lookup = jm.get_job_ids_by_guid(job_guids)
 
         for datum in request.DATA:
-<<<<<<< HEAD
-            job_id = job_id_lookup[datum['job_guid']]['id']
 
-            if datum['type'] in PerformanceDataAdapter.performance_types:
-                performance_artifact_data.append((
-                    job_id,
-                    datum['name'],
-                    datum['type'],
-                    datum['blob'],
-                    job_id,
-                    datum['name'],
-                ))
-            else:
-=======
             job_id = job_id_lookup.get( datum['job_guid'], {}).get('id', None)
 
             if job_id:
->>>>>>> ad1310fb
-                artifact_data.append((
-                    job_id,
-                    datum['name'],
-                    datum['type'],
-                    datum['blob'],
-                    job_id,
-                    datum['name'],
-                ))
+
+                if datum['type'] in PerformanceDataAdapter.performance_types:
+                    performance_artifact_data.append((
+                        job_id,
+                        datum['name'],
+                        datum['type'],
+                        datum['blob'],
+                        job_id,
+                        datum['name'],
+                    ))
+                else:
+                    artifact_data.append((
+                        job_id,
+                        datum['name'],
+                        datum['type'],
+                        datum['blob'],
+                        job_id,
+                        datum['name'],
+                    ))
 
         jm.store_job_artifact(artifact_data)
         jm.store_performance_job_artifact(performance_artifact_data)
