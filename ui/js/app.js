--- conflicted
+++ resolved
@@ -13,11 +13,7 @@
 
     // enable or disable debug messages using $log.
     // comment out the next line to enable them
-<<<<<<< HEAD
-//    $logProvider.debugEnabled(false);
-=======
-    $logProvider.debugEnabled(true);
->>>>>>> bc1d01c2
+    $logProvider.debugEnabled(false);
 
     // needed to avoid CORS issue when getting the logs from the ftp site
     // @@@ hack for now to get it to work in the short-term
